--- conflicted
+++ resolved
@@ -1,15 +1,6 @@
 # Digital Desk
 
 A comprehensive, digital workspace for entrepreneurs to organize their thoughts, brainstorm effectively, and make strategic decisions.
-
-## Documentation
-
-Digital Desk's documentation has been organized into several focused guides:
-
-- **Main README (this file)** - Overview, environment setup, and general architecture
-- **[ERROR-HANDLING.md](./ERROR-HANDLING.md)** - Comprehensive error handling guide
-- **[PRISMA-GUIDE.md](./PRISMA-GUIDE.md)** - Prisma ORM usage and best practices
-- **[COMPONENT-GUIDE.md](./COMPONENT-GUIDE.md)** - UI component usage and patterns
 
 ## Documentation
 
@@ -148,7 +139,6 @@
 
 3. **Database Issues:**
    - Use the provided SQL execution tool for database inspection
-<<<<<<< HEAD
    - Check Prisma Client errors for detailed database error information
 
 ### Subscription Testing
@@ -159,7 +149,4 @@
 - **Monthly Plan:** $28/month with unlimited features
 - **Annual Plan:** $285.60/year (15% discount) with unlimited features
 
-To test subscription features, navigate to `/subscription-plans`
-=======
-   - Check Prisma Client errors for detailed database error information
->>>>>>> be0e50a5
+To test subscription features, navigate to `/subscription-plans`