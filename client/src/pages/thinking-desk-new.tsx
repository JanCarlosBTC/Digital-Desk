/**
 * Thinking Desk Page
 * 
 * A page that provides various tools for structured thinking and problem analysis.
 * Implements lazy loading, error boundaries, and responsive design.
 */

<<<<<<< HEAD
import React, { useState } from "react";
import { 
  LightbulbIcon, 
  NetworkIcon, 
  ClipboardListIcon, 
  FlaskConicalIcon,
  PlusIcon
} from "lucide-react";
import TabNavigation from "@/components/tab-navigation";
import BrainDump from "@/components/thinking-desk/brain-dump";
import { DraftedPlans } from "@/components/thinking-desk/drafted-plans";
import ClarityLab from "@/components/thinking-desk/clarity-lab";
import { PageHeader } from "@/components/ui/page-header";
import ProblemTrees from "@/components/thinking-desk/problem-trees";
import { AuthRequired } from "@/components/auth/auth-required";

// Create context for ThinkingDesk 
interface ThinkingDeskContextType {
  activeTab: string;
  createProblemTree: () => void;
  createPlan: () => void;
  createClarityEntry: () => void;
}
=======
import React, { useState, useEffect, Suspense, lazy } from 'react';
import { Tabs, TabsContent, TabsList, TabsTrigger } from "@/components/ui/tabs";
import { Card } from "@/components/ui/card";
import { Button } from "@/components/ui/button";
import { Plus, Loader2 } from "lucide-react";
import { ErrorBoundary } from "react-error-boundary";
import { useMediaQuery } from "@/hooks/use-media-query";
import { LoadingState, ErrorState } from "@/components/ui/state-handlers";
import { Separator } from "@/components/ui/separator";
>>>>>>> cc1c73df

// Lazy loaded components for better performance
const OptimizedProblemTrees = lazy(() => import("@/components/thinking-desk-new/optimized-problem-trees"));

/**
 * Fallback UI for when components are loading
 */
function ComponentLoader() {
  return (
    <div className="flex items-center justify-center p-8">
      <Loader2 className="mr-2 h-8 w-8 animate-spin text-primary" />
      <span className="text-lg">Loading tool...</span>
    </div>
  );
}

/**
 * Error Fallback UI 
 */
function ErrorFallback({ error, resetErrorBoundary }: { error: Error; resetErrorBoundary: () => void }) {
  return (
    <ErrorState
      title="Something went wrong"
      message={error.message || "An unexpected error occurred while loading this tool."}
      onRetry={resetErrorBoundary}
      className="m-4"
    />
  );
}

/**
 * ThinkingDeskNew Page Component
 * 
 * A refactored version of the Thinking Desk with optimized components and better error handling.
 */
export default function ThinkingDeskNew() {
  const [activeTab, setActiveTab] = useState("problem-trees");
  const [showNewProblemTree, setShowNewProblemTree] = useState(false);
  const isDesktop = useMediaQuery("(min-width: 1024px)");
  
  // Handle keyboard shortcuts
  useEffect(() => {
    const handleKeyDown = (e: KeyboardEvent) => {
      // Only handle keyboard shortcuts if not in an input, textarea, etc.
      if (['INPUT', 'TEXTAREA', 'SELECT'].includes((e.target as HTMLElement)?.tagName)) {
        return;
      }
      
      // Alt+N to create a new item in the active tool
      if (e.altKey && e.key === 'n') {
        e.preventDefault();
        handleNewItem();
      }
      
      // Alt+1-5 to switch between tabs
      if (e.altKey && e.key >= '1' && e.key <= '5') {
        e.preventDefault();
        const tabIndex = parseInt(e.key) - 1;
        const tabs = ["problem-trees", "concept-maps", "swot", "pestel", "five-whys"];
        if (tabs[tabIndex]) {
          setActiveTab(tabs[tabIndex]);
        }
      }
    };
    
    window.addEventListener('keydown', handleKeyDown);
    return () => window.removeEventListener('keydown', handleKeyDown);
  }, [activeTab]);
  
  // Handle creating new items based on the active tab
  const handleNewItem = () => {
    if (activeTab === 'problem-trees') {
      setShowNewProblemTree(true);
    }
    // Add handlers for other tools as they're implemented
  };
  
  // Reset new item state when dialog is closed
  const handleDialogClose = () => {
    setShowNewProblemTree(false);
  };
  
  return (
    <div className="container mx-auto py-4 max-w-7xl">
      <div className="flex flex-col sm:flex-row sm:items-center sm:justify-between mb-6">
        <div>
          <h1 className="text-3xl font-bold tracking-tight">Thinking Desk</h1>
          <p className="text-muted-foreground mt-1">
            Tools to help with structured thinking and problem analysis
          </p>
        </div>
        
        <Button 
          className="mt-4 sm:mt-0" 
          onClick={handleNewItem}
          aria-label={`Create new ${activeTab.replace(/-/g, ' ')}`}
        >
<<<<<<< HEAD
          {/* Brain Dump Tab */}
          <div id="brain-dump" className="tab-pane w-full">
            <BrainDump />
          </div>
          
          {/* Problem Trees Tab */}
          <div id="problem-trees" className="tab-pane w-full">
            <AuthRequired>
              <ProblemTrees 
                showNewProblemTree={showNewProblemTree}
                onDialogClose={() => setShowNewProblemTree(false)}
              />
            </AuthRequired>
          </div>
          
          {/* Drafted Plans Tab */}
          <div id="drafted-plans" className="tab-pane w-full">
            <AuthRequired>
              <DraftedPlans 
                showNewPlan={showNewPlan}
                onDialogClose={() => setShowNewPlan(false)}
              />
            </AuthRequired>
          </div>
          
          {/* Clarity Lab Tab */}
          <div id="clarity-lab" className="tab-pane w-full">
            <AuthRequired>
              <ClarityLab 
                showNewEntry={showNewClarityEntry}
                onDialogClose={() => setShowNewClarityEntry(false)}
              />
            </AuthRequired>
          </div>
        </TabNavigation>
      </section>
    </ThinkingDeskContext.Provider>
=======
          <Plus className="mr-2 h-4 w-4" />
          Create New
        </Button>
      </div>
      
      <Separator className="mb-6" />
      
      <Tabs 
        defaultValue="problem-trees" 
        value={activeTab} 
        onValueChange={setActiveTab}
        className="space-y-6"
      >
        <div className="bg-background sticky top-0 z-10 pb-4 pt-1">
          <TabsList className="grid grid-cols-2 md:grid-cols-5 gap-2">
            <TabsTrigger value="problem-trees" title="Problem Trees (Alt+1)">
              Problem Trees
            </TabsTrigger>
            <TabsTrigger value="concept-maps" title="Concept Maps (Alt+2)">
              Concept Maps
            </TabsTrigger>
            <TabsTrigger value="swot" title="SWOT Analysis (Alt+3)">
              SWOT
            </TabsTrigger>
            <TabsTrigger value="pestel" title="PESTEL Analysis (Alt+4)">
              PESTEL
            </TabsTrigger>
            <TabsTrigger value="five-whys" title="Five Whys (Alt+5)">
              Five Whys
            </TabsTrigger>
          </TabsList>
        </div>
        
        <TabsContent value="problem-trees" className="space-y-4">
          <Card className="p-6">
            <ErrorBoundary 
              FallbackComponent={ErrorFallback}
              onReset={() => setShowNewProblemTree(false)}
              resetKeys={[activeTab]}
            >
              <Suspense fallback={<ComponentLoader />}>
                <OptimizedProblemTrees 
                  showNewProblemTree={showNewProblemTree} 
                  onDialogClose={handleDialogClose}
                />
              </Suspense>
            </ErrorBoundary>
          </Card>
        </TabsContent>
        
        <TabsContent value="concept-maps">
          <Card className="p-6">
            <div className="h-64 flex items-center justify-center">
              <p className="text-muted-foreground">
                Concept Maps tool coming soon...
              </p>
            </div>
          </Card>
        </TabsContent>
        
        <TabsContent value="swot">
          <Card className="p-6">
            <div className="h-64 flex items-center justify-center">
              <p className="text-muted-foreground">
                SWOT Analysis tool coming soon...
              </p>
            </div>
          </Card>
        </TabsContent>
        
        <TabsContent value="pestel">
          <Card className="p-6">
            <div className="h-64 flex items-center justify-center">
              <p className="text-muted-foreground">
                PESTEL Analysis tool coming soon...
              </p>
            </div>
          </Card>
        </TabsContent>
        
        <TabsContent value="five-whys">
          <Card className="p-6">
            <div className="h-64 flex items-center justify-center">
              <p className="text-muted-foreground">
                Five Whys tool coming soon...
              </p>
            </div>
          </Card>
        </TabsContent>
      </Tabs>
    </div>
>>>>>>> cc1c73df
  );
}<|MERGE_RESOLUTION|>--- conflicted
+++ resolved
@@ -5,31 +5,6 @@
  * Implements lazy loading, error boundaries, and responsive design.
  */
 
-<<<<<<< HEAD
-import React, { useState } from "react";
-import { 
-  LightbulbIcon, 
-  NetworkIcon, 
-  ClipboardListIcon, 
-  FlaskConicalIcon,
-  PlusIcon
-} from "lucide-react";
-import TabNavigation from "@/components/tab-navigation";
-import BrainDump from "@/components/thinking-desk/brain-dump";
-import { DraftedPlans } from "@/components/thinking-desk/drafted-plans";
-import ClarityLab from "@/components/thinking-desk/clarity-lab";
-import { PageHeader } from "@/components/ui/page-header";
-import ProblemTrees from "@/components/thinking-desk/problem-trees";
-import { AuthRequired } from "@/components/auth/auth-required";
-
-// Create context for ThinkingDesk 
-interface ThinkingDeskContextType {
-  activeTab: string;
-  createProblemTree: () => void;
-  createPlan: () => void;
-  createClarityEntry: () => void;
-}
-=======
 import React, { useState, useEffect, Suspense, lazy } from 'react';
 import { Tabs, TabsContent, TabsList, TabsTrigger } from "@/components/ui/tabs";
 import { Card } from "@/components/ui/card";
@@ -39,7 +14,6 @@
 import { useMediaQuery } from "@/hooks/use-media-query";
 import { LoadingState, ErrorState } from "@/components/ui/state-handlers";
 import { Separator } from "@/components/ui/separator";
->>>>>>> cc1c73df
 
 // Lazy loaded components for better performance
 const OptimizedProblemTrees = lazy(() => import("@/components/thinking-desk-new/optimized-problem-trees"));
@@ -137,45 +111,6 @@
           onClick={handleNewItem}
           aria-label={`Create new ${activeTab.replace(/-/g, ' ')}`}
         >
-<<<<<<< HEAD
-          {/* Brain Dump Tab */}
-          <div id="brain-dump" className="tab-pane w-full">
-            <BrainDump />
-          </div>
-          
-          {/* Problem Trees Tab */}
-          <div id="problem-trees" className="tab-pane w-full">
-            <AuthRequired>
-              <ProblemTrees 
-                showNewProblemTree={showNewProblemTree}
-                onDialogClose={() => setShowNewProblemTree(false)}
-              />
-            </AuthRequired>
-          </div>
-          
-          {/* Drafted Plans Tab */}
-          <div id="drafted-plans" className="tab-pane w-full">
-            <AuthRequired>
-              <DraftedPlans 
-                showNewPlan={showNewPlan}
-                onDialogClose={() => setShowNewPlan(false)}
-              />
-            </AuthRequired>
-          </div>
-          
-          {/* Clarity Lab Tab */}
-          <div id="clarity-lab" className="tab-pane w-full">
-            <AuthRequired>
-              <ClarityLab 
-                showNewEntry={showNewClarityEntry}
-                onDialogClose={() => setShowNewClarityEntry(false)}
-              />
-            </AuthRequired>
-          </div>
-        </TabNavigation>
-      </section>
-    </ThinkingDeskContext.Provider>
-=======
           <Plus className="mr-2 h-4 w-4" />
           Create New
         </Button>
@@ -267,6 +202,5 @@
         </TabsContent>
       </Tabs>
     </div>
->>>>>>> cc1c73df
   );
 }