/**
 * API Utilities
 * 
 * Standardized API request handling with consistent error management,
 * loading state tracking, and response type safety.
 */

<<<<<<< HEAD
import { useEffect } from 'react';
import { useMutation, useQuery, useQueryClient, QueryKey, UseMutationOptions, UseQueryOptions } from '@tanstack/react-query';
import { useToast } from '@/components/ui/use-toast';
import { queryClient } from './queryClient';
import { ErrorType, ErrorData, EnhancedError } from "./error-utils";
=======
import { useMutation, useQuery, UseMutationOptions, UseQueryOptions, QueryKey } from '@tanstack/react-query';
import { queryClient } from './queryClient';
import { useToast } from '@/hooks/use-toast';
import { ErrorType, ErrorData } from "./error-utils";
import { useEffect } from 'react';
>>>>>>> 9024495e

/**
 * Structured API error with additional metadata
 * Provides rich error context for better debugging and user feedback
 */
export interface ApiError extends Error {
  status?: number;
  data?: ErrorData;
  url?: string;
  method?: string;
  timestamp: string;
  originalError?: unknown;
  requestData?: unknown;
  retryable?: boolean;
  errorType?: ErrorType;
  operationId?: string;
}

/**
 * HTTP Methods supported by the API
 */
export type HttpMethod = 'GET' | 'POST' | 'PUT' | 'DELETE' | 'PATCH';

/**
 * API request parameters with strict typing
 */
export interface ApiRequest<TData = unknown> {
  method: HttpMethod;
  url: string;
  data?: TData;
  headers?: Record<string, string>;
  timeout?: number;
  retryConfig?: {
    maxRetries: number;
    retryableStatuses: number[];
  };
  cache?: RequestCache;
  signal?: AbortSignal;
}

/**
 * API response with metadata
 */
export interface ApiResponse<T> {
  data: T;
  status: number;
  headers: Headers;
  serverTiming?: Record<string, number>;
  timestamp: string;
}

/**
 * Request metadata for performance tracking and debugging
 */
interface RequestMetadata {
  startTime: number;
  url: string;
  method: HttpMethod;
  requestId: string;
}

/**
 * Generates a unique request ID for tracking related requests and errors
 */
function generateRequestId(): string {
  return `req-${Date.now()}-${Math.random().toString(36).substr(2, 9)}`;
}

/**
 * Enhanced API request function with improved error handling and timeout support
 * Provides comprehensive error information and better debugging context
 * 
 * @template T The expected return type of the API request
 * @param method HTTP method to use
 * @param url API endpoint URL
 * @param data Optional request payload
 * @param options Additional request options
 * @returns Promise resolving to the response data of type T
 * @throws ApiError with enhanced metadata on request failure
 */
async function apiRequest<T>(
  method: HttpMethod, 
  url: string, 
  data?: unknown, 
  options: { 
    headers?: Record<string, string>;
    timeout?: number;
    retryConfig?: {
      maxRetries: number;
      retryableStatuses: number[];
    };
    cache?: RequestCache;
    signal?: AbortSignal;
  } = {}
): Promise<T> {
  const requestId = generateRequestId();
  const metadata: RequestMetadata = {
    startTime: performance.now(),
    url,
    method,
    requestId
  };
  
  const { 
    headers = {}, 
    timeout = 30000, 
    retryConfig = { maxRetries: 0, retryableStatuses: [] },
    cache = 'default',
    signal
  } = options;
  
  // Create abort controller for timeout handling unless signal already provided
  let controller: AbortController | undefined;
  let timeoutId: NodeJS.Timeout | undefined;
  
  if (!signal) {
    controller = new AbortController();
    timeoutId = setTimeout(() => {
      console.warn(`Request timeout for ${method} ${url} (ID: ${requestId})`);
      controller?.abort('timeout');
    }, timeout);
  }
  
  try {
    const response = await fetch(url, {
      method,
      headers: {
        'Content-Type': 'application/json',
        'X-Request-ID': requestId,
        ...headers,
      },
      body: data ? JSON.stringify(data) : undefined,
      signal: signal || controller?.signal,
      cache
    });

    // Clear timeout since request completed
    if (timeoutId) {
      clearTimeout(timeoutId);
    }

    // Extract server timing headers for performance monitoring if present
    const serverTiming: Record<string, number> = {};
    const timingHeader = response.headers.get('Server-Timing');
    if (timingHeader) {
      const timings = timingHeader.split(',');
      timings.forEach(timing => {
        const [name, durationStr] = timing.trim().split(';dur=');
        if (name && durationStr) {
          const duration = parseFloat(durationStr);
          if (!isNaN(duration)) {
            serverTiming[name] = duration;
          }
        }
      });
    }

    // Parse response data safely with improved error handling
    let responseData: any;
    try {
      // Check content type to determine how to parse the response
      const contentType = response.headers.get('Content-Type') || '';
      
      if (contentType.includes('application/json')) {
        responseData = await response.json();
      } else if (response.status === 204 || response.headers.get('Content-Length') === '0') {
        // No content responses
        responseData = null;
      } else if (contentType.includes('text/')) {
        // Handle text responses
        const text = await response.text();
        // Try to parse as JSON if it looks like JSON
        if (text.trim().startsWith('{') || text.trim().startsWith('[')) {
          try {
            responseData = JSON.parse(text);
          } catch {
            responseData = text;
          }
        } else {
          responseData = text;
        }
      } else {
        // For other content types, return empty object but log content type
        console.warn(`Unhandled content type: ${contentType} for ${url}`);
        responseData = {};
      }
    } catch (parseError) {
      // Special handling for parsing errors
      if (response.ok) {
        // If response is OK but parsing failed, return empty object
        responseData = {};
      } else {
        // For error responses with parsing issues, try to get text
        try {
          const text = await response.text();
          throw Object.assign(new Error(`Failed to parse response: ${(parseError as Error).message}`), {
            status: response.status,
            responseText: text,
            parseError,
            url,
            method,
            timestamp: new Date().toISOString(),
            operationId: requestId
          });
        } catch (textError) {
          // Create error with available context if everything fails
          throw Object.assign(new Error(`Request failed with status ${response.status}`), {
            status: response.status,
            parseError,
            url,
            method,
            timestamp: new Date().toISOString(),
            operationId: requestId
          });
        }
      }
    }
    
    if (!response.ok) {
      // Check if we should retry based on status code
      const shouldRetry = retryConfig.maxRetries > 0 && 
                         retryConfig.retryableStatuses.includes(response.status);
                        
      // Create structured error with comprehensive metadata
      const errorMessage = 
        responseData?.message || 
        responseData?.error || 
        response.statusText || 
        'Unknown API Error';
        
      const apiError = new Error(`API Error: ${errorMessage}`) as ApiError;
      
      // Enhanced error with rich metadata
      apiError.status = response.status;
      apiError.data = responseData;
      apiError.url = url;
      apiError.method = method;
      apiError.timestamp = new Date().toISOString();
      apiError.requestData = data;
      apiError.retryable = shouldRetry;
      apiError.operationId = requestId;
      
      // Determine error type based on status code
      apiError.errorType = response.status === 401 ? ErrorType.AUTHENTICATION :
                         response.status === 403 ? ErrorType.AUTHORIZATION :
                         response.status === 404 ? ErrorType.NOT_FOUND :
                         response.status === 408 ? ErrorType.TIMEOUT :
                         response.status >= 400 && response.status < 500 ? ErrorType.VALIDATION :
                         response.status >= 500 ? ErrorType.SERVER :
                         ErrorType.UNKNOWN;
      
      throw apiError;
    }

    // Log performance metrics for successful requests
    const endTime = performance.now();
    const duration = endTime - metadata.startTime;
    
    if (duration > 1000) {
      console.warn(`Slow API request: ${method} ${url} took ${duration.toFixed(2)}ms (ID: ${requestId})`);
    }

    return responseData as T;
  } catch (error) {
    // Always clear timeout to prevent memory leaks
    if (timeoutId) {
      clearTimeout(timeoutId);
    }
    
    // Handle abort/timeout errors
    if (error instanceof DOMException && error.name === 'AbortError') {
      const timeoutError = new Error(`Request timeout after ${timeout}ms`) as ApiError;
      timeoutError.status = 408; // Request Timeout
      timeoutError.url = url;
      timeoutError.method = method;
      timeoutError.timestamp = new Date().toISOString();
      timeoutError.requestData = data;
      timeoutError.operationId = requestId;
      timeoutError.errorType = ErrorType.TIMEOUT;
      throw timeoutError;
    }
    
    // If error is already a structured API error, add request ID if missing
    if (error instanceof Error && 'status' in error) {
      const apiError = error as ApiError;
      if (!apiError.operationId) {
        apiError.operationId = requestId;
      }
      throw apiError;
    }
    
    // For network errors, create a properly typed network error
    if (error instanceof TypeError && error.message.includes('fetch')) {
      const networkError = new Error('Network connection issue') as ApiError;
      networkError.status = 0;
      networkError.url = url;
      networkError.method = method;
      networkError.timestamp = new Date().toISOString();
      networkError.requestData = data;
      networkError.originalError = error;
      networkError.operationId = requestId;
      networkError.errorType = ErrorType.NETWORK;
      networkError.retryable = true;
      throw networkError;
    }
    
    // Otherwise, create a new structured error with available context
    const enhancedError = new Error(
      error instanceof Error 
        ? error.message 
        : 'Unexpected API error'
    ) as ApiError;
    
    // Add metadata for better debugging
    enhancedError.originalError = error;
    enhancedError.url = url;
    enhancedError.method = method;
    enhancedError.timestamp = new Date().toISOString();
    enhancedError.requestData = data;
    enhancedError.operationId = requestId;
    enhancedError.errorType = ErrorType.UNKNOWN;
    
    throw enhancedError;
  } finally {
    const endTime = performance.now();
    const duration = endTime - metadata.startTime;
    
    // Performance monitoring for all requests (success or failure)
    if (process.env.NODE_ENV === 'development' || duration > 1000) {
      console.debug(`API ${method} ${url} completed in ${duration.toFixed(2)}ms (ID: ${requestId})`);
    }
  }
}

// Standard error handling
export function handleApiError(error: Error): string {
  console.error('API Error:', error);
  
  // Extract more meaningful error messages when possible
  if ('data' in error && (error as any).data) {
    const apiError = error as ApiError;
    
    // Check for validation errors in the expected format
    if (apiError.data?.errors && typeof apiError.data.errors === 'object') {
      const errorMessages = Object.entries(apiError.data.errors)
        .map(([field, messages]) => {
          if (Array.isArray(messages)) {
            return `${field}: ${messages.join(', ')}`;
          } else {
            return `${field}: ${String(messages)}`;
          }
        })
        .join('. ');
      
      if (errorMessages) {
        return errorMessages;
      }
    }
    
    // Check for direct message in data
    if (apiError.data?.message) {
      return apiError.data.message;
    }
  }
  
  // Fall back to error message
  return error.message || 'An unexpected error occurred';
}

/**
 * API endpoint constants for consistent usage across the application
 */
export const API_ENDPOINTS = {
  AUTH: {
    LOGIN: '/api/auth/login',
    REGISTER: '/api/auth/register',
    PROFILE: '/api/auth/profile',
  },
  THINKING_DESK: {
    BRAIN_DUMP: '/api/brain-dump',
    PROBLEM_TREES: '/api/problem-trees',
    DRAFTED_PLANS: '/api/drafted-plans',
    CLARITY_LABS: '/api/clarity-labs',
  },
  REFLECTIONS: {
    WEEKLY: '/api/weekly-reflections',
    MONTHLY: '/api/monthly-check-ins',
  },
  DECISIONS: '/api/decisions',
  OFFERS: '/api/offers',
  OFFER_NOTES: '/api/offer-notes',
  PRIORITIES: '/api/priorities',
  SUBSCRIPTION: {
    CREATE_SESSION: '/api/subscription/create-checkout-session',
    STATUS: '/api/subscription/status',
  }
};

/**
 * Hook for enhanced API queries with standardized error handling
 */
export function useEnhancedApiQuery<T>(
  queryKey: QueryKey,
  url: string,
  options?: Omit<UseQueryOptions<T, Error, T, QueryKey>, 'queryKey'>
) {
  const { toast } = useToast();
  const query = useQuery<T, Error>({
    queryKey,
    queryFn: async () => apiRequest<T>('GET', url),
    ...options,
    onError: (error: Error) => {
      const errorMessage = handleApiError(error);
      toast({
        title: "Error",
        description: errorMessage,
        variant: "destructive",
      });
      
      // Call the custom onError if provided
      if (options?.onError) {
        options.onError(error);
      }
    },
  });
  
  // Add logging for slow queries in development
  useEffect(() => {
    if (process.env.NODE_ENV === 'development' && query.isFetching) {
      const startTime = Date.now();
      return () => {
        const duration = Date.now() - startTime;
        if (duration > 1000) {
          console.warn(`Slow query for ${url}: ${duration}ms`);
        }
      };
    }
  }, [query.isFetching, url]);
  
  return query;
}

/**
 * Interface for API mutation options with improved type safety
 */
export interface ApiMutationOptions<TData = unknown, TVariables = unknown> {
  /** Success callback with the API response */
  onSuccess?: (data: TData) => void;

  /** Error callback with the enhanced API error */
  onError?: (error: ApiError) => void;

  /** Query keys to invalidate after successful mutation */
  invalidateQueries?: Array<string | QueryKey | { queryKey: string | QueryKey, exact?: boolean }>;

  /** Custom headers to include with the request */
  headers?: Record<string, string>;

  /** Timeout in milliseconds */
  timeout?: number;

  /** Whether to retry the request on certain failures */
  retry?: boolean | number | {
    maxRetries: number;
    retryableStatuses: number[];
  };

  /** Cache behavior for the request */
  cache?: RequestCache;
}

/**
 * Hook for API mutations with enhanced type safety and error handling
 * @param url API endpoint URL
 * @param method HTTP method
 * @param options Mutation options including callbacks and cache invalidation
 * @returns Mutation object for API interaction
 */
export function useApiMutation<TData = unknown, TVariables = unknown>(
  url: string,
  method: HttpMethod = 'POST',
  options: ApiMutationOptions<TData, TVariables> = {}
) {
<<<<<<< HEAD
  const queryClient = useQueryClient();
  const { toast } = useToast();
=======
>>>>>>> 9024495e
  const { 
    onSuccess, 
    onError, 
    invalidateQueries, 
    headers, 
    timeout,
    retry,
    cache
  } = options;

  const retryConfig = typeof retry === 'boolean' ? 
    (retry ? { maxRetries: 3, retryableStatuses: [408, 429, 500, 502, 503, 504] } : { maxRetries: 0, retryableStatuses: [] }) :
    typeof retry === 'number' ? 
    { maxRetries: retry, retryableStatuses: [408, 429, 500, 502, 503, 504] } : 
    retry || { maxRetries: 0, retryableStatuses: [] };

  return useMutation<TData, Error, TVariables>({
    mutationFn: async (variables: TVariables) => {
      return await apiRequest<TData>(
        method, 
        url, 
        variables, 
        { 
          headers, 
          timeout,
          retryConfig,
          cache
        }
      );
    },
    onSuccess: (data) => {
      if (onSuccess) {
        onSuccess(data);
      }
<<<<<<< HEAD

      if (invalidateQueries && Array.isArray(invalidateQueries)) {
        invalidateQueries.forEach(queryKey => {
          if (typeof queryKey === 'string') {
            queryClient.invalidateQueries({ queryKey: [queryKey] });
          } else if (Array.isArray(queryKey)) {
            queryClient.invalidateQueries({ queryKey });
          } else if (queryKey && typeof queryKey === 'object' && 'queryKey' in queryKey) {
            const key = queryKey.queryKey;
=======
      
      // Invalidate specified queries
      if (invalidateQueries && invalidateQueries.length > 0) {
        invalidateQueries.forEach(query => {
          if (typeof query === 'string') {
            queryClient.invalidateQueries({ queryKey: [query] });
          } else if (Array.isArray(query)) {
            queryClient.invalidateQueries({ queryKey: query });
          } else if (typeof query === 'object' && query.queryKey) {
            const { queryKey, exact } = query;
>>>>>>> 9024495e
            queryClient.invalidateQueries({ 
              queryKey: typeof queryKey === 'string' ? [queryKey] : queryKey,
              exact
            });
          }
        });
      }
    },
    onError: (error: Error) => {
<<<<<<< HEAD
      const errorMessage = handleApiError(error);
      toast({
        title: "Error",
        description: errorMessage,
        variant: "destructive",
      });

      if (onError) {
        onError(error as ApiError);
      }
    },
  });
}

// API endpoint constants to avoid string literals
export const API_ENDPOINTS = {
  DECISIONS: '/api/decisions',
  DECISION: (id: number) => `/api/decisions/${id}`,
  OFFERS: '/api/offers',
  OFFER: (id: number) => `/api/offers/${id}`,
  DRAFTED_PLANS: '/api/drafted-plans',
  DRAFTED_PLAN: (id: number) => `/api/drafted-plans/${id}`,
};

// Standard error handling
export function handleApiError(error: Error): string {
  console.error('API Error:', error);

  if (error.message.includes('Failed to fetch') || error.message.includes('NetworkError')) {
    return 'Network error. Please check your connection and try again.';
  }

  if (error.message.includes('404')) {
    return 'The requested resource was not found.';
  }

  if (error.message.includes('401')) {
    return 'You are not authorized to perform this action. Please log in again.';
  }

  if (error.message.includes('403')) {
    return 'You do not have permission to access this resource.';
  }

  return error.message || 'An unexpected error occurred. Please try again.';
}

// Enhanced query hook with better error handling
export function useEnhancedApiQuery<T>(
  endpoint: string,
  options?: Omit<UseQueryOptions<T, Error, T, QueryKey>, 'queryKey'> & { 
    onCustomError?: (error: Error) => void 
  }
) {
  const { toast } = useToast();
  
  // Create the query options without onCustomError
  const { onCustomError, ...restOptions } = options || {};
  
  const result = useQuery<T>({
    queryKey: [endpoint],
    ...restOptions
  });
  
  // Handle errors with effect
  useEffect(() => {
    if (result.error) {
      const errorMessage = handleApiError(result.error);
=======
      const { toast } = useToast();
      const errorMessage = handleApiError(error);
      
>>>>>>> 9024495e
      toast({
        title: "Error",
        description: errorMessage,
        variant: "destructive",
      });
      
<<<<<<< HEAD
      // Call the custom error handler if provided
      if (onCustomError) {
        onCustomError(result.error);
      }
    }
  }, [result.error, toast, onCustomError]);
  
  return result;
}

// Enhanced mutation hook with better type safety
export function useEnhancedApiMutation<TData, TVariables>(
  method: HttpMethod,
  endpoint: string | ((variables: TVariables) => string),
  options?: Omit<UseMutationOptions<TData, Error, TVariables>, 'mutationFn'>
=======
      // Call the custom onError if provided
      if (onError && error instanceof Error) {
        onError(error as ApiError);
      }
    },
  });
}

/**
 * Reusable simplified mutation hook with standardized error handling
 */
export function useSimplifiedApiMutation<TData, TVariables>(
  method: string,
  endpoint: string | ((variables: TVariables) => string),
  options?: UseMutationOptions<TData, Error, TVariables>
>>>>>>> 9024495e
) {
  const { toast } = useToast();
  
  return useMutation<TData, Error, TVariables>({
    mutationFn: async (variables: TVariables) => {
      const finalEndpoint = typeof endpoint === 'function' 
        ? endpoint(variables) 
        : endpoint;
        
      return apiRequest<TData>(
<<<<<<< HEAD
        method,
=======
        method as HttpMethod,
>>>>>>> 9024495e
        finalEndpoint,
        variables
      );
    },
    ...options,
    onError: (error: Error, variables, context) => {
      const errorMessage = handleApiError(error);
      toast({
        title: "Error",
        description: errorMessage,
        variant: "destructive",
      });
      
      // Call the custom onError if provided
      if (options?.onError) {
        options.onError(error, variables, context);
<<<<<<< HEAD
=======
      }
    },
  });
}

/**
 * Enhanced API mutation hook with improved error handling
 * This provides a simplified interface for mutations with consistent error handling
 */
export function useEnhancedApiMutation<TData = unknown, TVariables = unknown>(
  method: HttpMethod,
  url: string,
  options?: {
    onSuccess?: (data: TData) => void;
    onError?: (error: Error) => void;
    invalidateQueries?: Array<string | QueryKey>;
  }
) {
  const { toast } = useToast();
  
  return useMutation<TData, Error, TVariables>({
    mutationFn: async (variables: TVariables) => {
      return await apiRequest<TData>(method, url, variables);
    },
    onSuccess: (data) => {
      if (options?.onSuccess) {
        options.onSuccess(data);
>>>>>>> 9024495e
      }
    },
  });
}


// Reusable query hook with standardized error handling
export function useApiQuery<T>(
  endpoint: string,
  options?: Omit<UseQueryOptions<T, Error, T, QueryKey>, 'queryKey'> & { 
    onCustomError?: (error: Error) => void 
  }
) {
  const { toast } = useToast();
  
  // Create the query options without onCustomError
  const { onCustomError, ...restOptions } = options || {};
  
  const result = useQuery<T>({
    queryKey: [endpoint],
    ...restOptions
  });
  
  // Handle errors with effect
  useEffect(() => {
    if (result.error) {
      const errorMessage = handleApiError(result.error);
      toast({
        title: "Error",
        description: errorMessage,
        variant: "destructive",
      });
      
<<<<<<< HEAD
      // Call the custom error handler if provided
      if (onCustomError) {
        onCustomError(result.error);
      }
    }
  }, [result.error, toast, onCustomError]);
  
  return result;
}

// This implementation has been removed to avoid duplicate exports.
// The first implementation at line ~462 is being used instead.

export type RequestCache = 'default' | 'no-cache' | 'reload' | 'force-cache' | 'only-if-cached';
=======
      // Invalidate queries if specified
      if (options?.invalidateQueries) {
        options.invalidateQueries.forEach(queryKey => {
          if (typeof queryKey === 'string') {
            queryClient.invalidateQueries({ queryKey: [queryKey] });
          } else {
            queryClient.invalidateQueries({ queryKey });
          }
        });
      }
    },
    onError: (error) => {
      const errorMessage = handleApiError(error);
      toast({
        title: "Error",
        description: errorMessage,
        variant: "destructive",
      });
      
      if (options?.onError) {
        options.onError(error);
      }
    },
  });
}
>>>>>>> 9024495e
<|MERGE_RESOLUTION|>--- conflicted
+++ resolved
@@ -5,19 +5,11 @@
  * loading state tracking, and response type safety.
  */
 
-<<<<<<< HEAD
-import { useEffect } from 'react';
-import { useMutation, useQuery, useQueryClient, QueryKey, UseMutationOptions, UseQueryOptions } from '@tanstack/react-query';
-import { useToast } from '@/components/ui/use-toast';
-import { queryClient } from './queryClient';
-import { ErrorType, ErrorData, EnhancedError } from "./error-utils";
-=======
 import { useMutation, useQuery, UseMutationOptions, UseQueryOptions, QueryKey } from '@tanstack/react-query';
 import { queryClient } from './queryClient';
 import { useToast } from '@/hooks/use-toast';
 import { ErrorType, ErrorData } from "./error-utils";
 import { useEffect } from 'react';
->>>>>>> 9024495e
 
 /**
  * Structured API error with additional metadata
@@ -501,11 +493,6 @@
   method: HttpMethod = 'POST',
   options: ApiMutationOptions<TData, TVariables> = {}
 ) {
-<<<<<<< HEAD
-  const queryClient = useQueryClient();
-  const { toast } = useToast();
-=======
->>>>>>> 9024495e
   const { 
     onSuccess, 
     onError, 
@@ -540,17 +527,6 @@
       if (onSuccess) {
         onSuccess(data);
       }
-<<<<<<< HEAD
-
-      if (invalidateQueries && Array.isArray(invalidateQueries)) {
-        invalidateQueries.forEach(queryKey => {
-          if (typeof queryKey === 'string') {
-            queryClient.invalidateQueries({ queryKey: [queryKey] });
-          } else if (Array.isArray(queryKey)) {
-            queryClient.invalidateQueries({ queryKey });
-          } else if (queryKey && typeof queryKey === 'object' && 'queryKey' in queryKey) {
-            const key = queryKey.queryKey;
-=======
       
       // Invalidate specified queries
       if (invalidateQueries && invalidateQueries.length > 0) {
@@ -561,7 +537,6 @@
             queryClient.invalidateQueries({ queryKey: query });
           } else if (typeof query === 'object' && query.queryKey) {
             const { queryKey, exact } = query;
->>>>>>> 9024495e
             queryClient.invalidateQueries({ 
               queryKey: typeof queryKey === 'string' ? [queryKey] : queryKey,
               exact
@@ -571,103 +546,15 @@
       }
     },
     onError: (error: Error) => {
-<<<<<<< HEAD
+      const { toast } = useToast();
       const errorMessage = handleApiError(error);
+      
       toast({
         title: "Error",
         description: errorMessage,
         variant: "destructive",
       });
-
-      if (onError) {
-        onError(error as ApiError);
-      }
-    },
-  });
-}
-
-// API endpoint constants to avoid string literals
-export const API_ENDPOINTS = {
-  DECISIONS: '/api/decisions',
-  DECISION: (id: number) => `/api/decisions/${id}`,
-  OFFERS: '/api/offers',
-  OFFER: (id: number) => `/api/offers/${id}`,
-  DRAFTED_PLANS: '/api/drafted-plans',
-  DRAFTED_PLAN: (id: number) => `/api/drafted-plans/${id}`,
-};
-
-// Standard error handling
-export function handleApiError(error: Error): string {
-  console.error('API Error:', error);
-
-  if (error.message.includes('Failed to fetch') || error.message.includes('NetworkError')) {
-    return 'Network error. Please check your connection and try again.';
-  }
-
-  if (error.message.includes('404')) {
-    return 'The requested resource was not found.';
-  }
-
-  if (error.message.includes('401')) {
-    return 'You are not authorized to perform this action. Please log in again.';
-  }
-
-  if (error.message.includes('403')) {
-    return 'You do not have permission to access this resource.';
-  }
-
-  return error.message || 'An unexpected error occurred. Please try again.';
-}
-
-// Enhanced query hook with better error handling
-export function useEnhancedApiQuery<T>(
-  endpoint: string,
-  options?: Omit<UseQueryOptions<T, Error, T, QueryKey>, 'queryKey'> & { 
-    onCustomError?: (error: Error) => void 
-  }
-) {
-  const { toast } = useToast();
-  
-  // Create the query options without onCustomError
-  const { onCustomError, ...restOptions } = options || {};
-  
-  const result = useQuery<T>({
-    queryKey: [endpoint],
-    ...restOptions
-  });
-  
-  // Handle errors with effect
-  useEffect(() => {
-    if (result.error) {
-      const errorMessage = handleApiError(result.error);
-=======
-      const { toast } = useToast();
-      const errorMessage = handleApiError(error);
-      
->>>>>>> 9024495e
-      toast({
-        title: "Error",
-        description: errorMessage,
-        variant: "destructive",
-      });
-      
-<<<<<<< HEAD
-      // Call the custom error handler if provided
-      if (onCustomError) {
-        onCustomError(result.error);
-      }
-    }
-  }, [result.error, toast, onCustomError]);
-  
-  return result;
-}
-
-// Enhanced mutation hook with better type safety
-export function useEnhancedApiMutation<TData, TVariables>(
-  method: HttpMethod,
-  endpoint: string | ((variables: TVariables) => string),
-  options?: Omit<UseMutationOptions<TData, Error, TVariables>, 'mutationFn'>
-=======
+      
       // Call the custom onError if provided
       if (onError && error instanceof Error) {
         onError(error as ApiError);
@@ -683,7 +570,6 @@
   method: string,
   endpoint: string | ((variables: TVariables) => string),
   options?: UseMutationOptions<TData, Error, TVariables>
->>>>>>> 9024495e
 ) {
   const { toast } = useToast();
   
@@ -694,11 +580,7 @@
         : endpoint;
         
       return apiRequest<TData>(
-<<<<<<< HEAD
-        method,
-=======
         method as HttpMethod,
->>>>>>> 9024495e
         finalEndpoint,
         variables
       );
@@ -715,8 +597,6 @@
       // Call the custom onError if provided
       if (options?.onError) {
         options.onError(error, variables, context);
-<<<<<<< HEAD
-=======
       }
     },
   });
@@ -744,56 +624,8 @@
     onSuccess: (data) => {
       if (options?.onSuccess) {
         options.onSuccess(data);
->>>>>>> 9024495e
-      }
-    },
-  });
-}
-
-
-// Reusable query hook with standardized error handling
-export function useApiQuery<T>(
-  endpoint: string,
-  options?: Omit<UseQueryOptions<T, Error, T, QueryKey>, 'queryKey'> & { 
-    onCustomError?: (error: Error) => void 
-  }
-) {
-  const { toast } = useToast();
-  
-  // Create the query options without onCustomError
-  const { onCustomError, ...restOptions } = options || {};
-  
-  const result = useQuery<T>({
-    queryKey: [endpoint],
-    ...restOptions
-  });
-  
-  // Handle errors with effect
-  useEffect(() => {
-    if (result.error) {
-      const errorMessage = handleApiError(result.error);
-      toast({
-        title: "Error",
-        description: errorMessage,
-        variant: "destructive",
-      });
-      
-<<<<<<< HEAD
-      // Call the custom error handler if provided
-      if (onCustomError) {
-        onCustomError(result.error);
-      }
-    }
-  }, [result.error, toast, onCustomError]);
-  
-  return result;
-}
-
-// This implementation has been removed to avoid duplicate exports.
-// The first implementation at line ~462 is being used instead.
-
-export type RequestCache = 'default' | 'no-cache' | 'reload' | 'force-cache' | 'only-if-cached';
-=======
+      }
+      
       // Invalidate queries if specified
       if (options?.invalidateQueries) {
         options.invalidateQueries.forEach(queryKey => {
@@ -818,5 +650,4 @@
       }
     },
   });
-}
->>>>>>> 9024495e
+}