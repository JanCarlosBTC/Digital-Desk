--- conflicted
+++ resolved
@@ -44,18 +44,6 @@
 
   async updateUser(id: number, userData: Partial<InsertUser>): Promise<User | undefined> {
     try {
-<<<<<<< HEAD
-      const updatedUser = await prisma.user.update({
-        where: { id },
-        data: {
-          ...userData
-          // Prisma automatically updates the updatedAt field
-        }
-      });
-      return updatedUser;
-    } catch (error) {
-      console.error("Error updating user:", error);
-=======
       const updateData: any = {};
       
       if (userData.username !== undefined) updateData.username = userData.username;
@@ -70,7 +58,6 @@
       });
     } catch (error) {
       console.error('Error updating user:', error);
->>>>>>> 9024495e
       return undefined;
     }
   }
